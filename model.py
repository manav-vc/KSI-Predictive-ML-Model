"""
Toronto KSI Collisions Analysis and Modelling

This script performs data exploration and modeling on the Toronto KSI (Killed or Seriously Injured) collisions df.

Authors: Carlos De La Cruz, Manav, Harsh, and Rishi
Date: 2023-10-31
"""

"""
1. Data exploration: a complete review and analysis of the df including:

Load and describe data elements (columns), provide descriptions & types, ranges and values of elements as appropriate. – use pandas, numpy and any other python packages.
Statistical assessments including means, averages, correlations
Missing data evaluations – use pandas, numpy and any other python packages
Graphs and visualizations – use pandas, matplotlib, seaborn, numpy and any other python packages, you also can use power BI desktop.


2. Data modelling:

Data transformations – includes handling missing data, categorical data management, data normalization and standardizations as needed.
Feature selection – use pandas and sci-kit learn. (The group needs to justify each feature used and any data columns discarded)
Train, Test data splitting – use numpy, sci-kit learn.
Managing imbalanced classes if needed. Check here for info: https://elitedatascience.com/imbalanced-classes
Use pipelines class to streamline all the pre-processing transformations.
"""

import os
import tarfile
import urllib.request

import matplotlib.pyplot as plt
import pandas as pd
import seaborn as sns
from pandas.core.base import np

DATA_FILE = "ksi.csv"
PLOTS_DIR = "plots"
df_DIR = "datasets"


def load_data(file_path: str):
    """Loads the df from the specified file path."""
    if not os.path.exists(file_path):
        print(f"Error: df not found at {file_path}")
        return None
    df = pd.read_csv(file_path)
    return df


<<<<<<< HEAD
def investigate_dataset(df):
=======

def initial_data_investigation(df):
>>>>>>> 918adbb1
    """
    Performs an initial investigation of the df.

    Args:
        df (pd.DataFrame): The df to investigate.
    """
    print("\ndf Info:")
    df.info()

    print("\ndf Description:")
    print(df.describe())

    print("\ndf Shape:")
    print(df.shape)

    print("\ndf Data Types:")
    print(df.dtypes)

    print("\ndf Head:")
    print(df.head(3))


# --- Data Cleaning and Preprocessing ---


def handle_missing_accident_numbers(df):
    """
    Handles missing 'accident_number' values using a loop-based approach
    by grouping records based on a composite key.

    Args:
        df (pd.DataFrame): The DataFrame with 'accident_number' and other relevant columns.

    Returns:
        pd.DataFrame: The DataFrame with 'accident_number' column imputed.
    """
    df_processed = df.copy()

    # Ensure 'accident_number' can hold string values for new IDs
    # and properly treat existing NaNs.
    df_processed["accident_number"] = df_processed["accident_number"].astype(str)
    df_processed["accident_number"] = df_processed["accident_number"].replace(
        "nan", np.nan
    )

    # Define the columns that form the composite key
    composite_key_cols = [
        "date",
        "time",
        "street1",
        "latitude",
        "longitude",
        "light",
        "accident_class",
    ]

    # --- Pre-processing for the loop ---
    # Convert composite key columns to string for consistent hashing/comparison in a loop
    # and fill NaNs with a unique string placeholder.
    # This prevents NaN values from breaking comparisons.
    temp_df = df_processed[composite_key_cols].astype(str).fillna("__MISSING__")

    # Store unique composite keys and their assigned accident numbers
    # Key: Tuple of composite column values (e.g., (date_val, time_val, ...))
    # Value: The assigned accident_number for that composite key
    composite_key_to_accnum = {}

    # A counter for generating new unique accident numbers
    new_acc_id_counter = 0

    for index, row in df_processed.iterrows():
        current_acc_num = row["accident_number"]

        if pd.notna(current_acc_num):
            # Also, ensure this existing accident number is mapped to its composite key
            # for later use if other rows without accnum share this key
            current_composite_key_values = tuple(temp_df.loc[index, composite_key_cols])
            if current_composite_key_values not in composite_key_to_accnum:
                composite_key_to_accnum[current_composite_key_values] = current_acc_num
            continue  # Move to the next row

        # If accident_number is NaN, we need to determine its value
        current_composite_key_values = tuple(temp_df.loc[index, composite_key_cols])

        # Check if this composite key has already been seen and assigned an accident_number
        if current_composite_key_values in composite_key_to_accnum:
            # If yes, assign the existing accident_number to the current row
            df_processed.loc[index, "accident_number"] = composite_key_to_accnum[
                current_composite_key_values
            ]
        else:
            # If no, this is a new unique composite key (a new accident)
            # Assign a new unique accident number and store it
            new_id = new_acc_id_counter + 1
            df_processed.loc[index, "accident_number"] = new_id
            composite_key_to_accnum[current_composite_key_values] = new_id
            new_acc_id_counter += 1

    return df_processed


def clean_data(df):
    """
    Performs data cleaning and preprocessing steps.

    Args:
        df (pd.DataFrame): Raw df.

    Returns:
        pd.DataFrame: The preprocessed df.
    """
    df_cleaned = df.copy()

    # Column renames mapping
    column_renames = {
        "ACCNUM": "accident_number",
        "ACCLOC": "accident_location",
        "ACCLASS": "accident_class",
        "RDSFCOND": "road_surface_condition",
        "IMPACTYPE": "impact_type",
        "INVTYPE": "involvement_type",
        "INVAGE": "involvement_age",
        "VEHTYPE": "vehicle_type",
        "DRIVACT": "driver_action",
        "DRIVCOND": "driver_condition",
        "PEDTYPE": "pedestrian_type",
        "PEDACT": "pedestrian_action",
        "PEDCOND": "pedestrian_condition",
        "CYCLISTYPE": "cyclist_type",
        "CYCACT": "cyclist_action",
        "CYCCOND": "cyclist_condition",
        "AG_DRIV": "aggressive_driving",
        "INITDIR": "initial_direction",
        "NEIGHBOURHOOD_158": "neighbourhood_new",
        "NEIGHBOURHOOD_140": "neighbourhood_old",
    }

    # Apply renames
    df_cleaned.rename(columns=column_renames, inplace=True)
    # Lowercase all column names
    df_cleaned.columns = [col.lower() for col in df_cleaned.columns]

    # --- pre-aggregation ---

    # Convert 'DATE' to datetime
    df_cleaned["date"] = pd.to_datetime(df_cleaned["date"], errors="coerce")
    df_cleaned["year"] = df_cleaned["date"].dt.year

    # Create temp accident numbers for null samples
    # nan_accident_numbers = df_cleaned["accident_number"].isnull()
    # df_cleaned.loc[nan_accident_numbers, "accident_number"] = np.arange(
    #     1, nan_accident_numbers.sum() + 1
    # )  # Start numbering from 1 since existing numbers are very large
    df_cleaned = handle_missing_accident_numbers(df_cleaned)

    # Convert boolean columns to 1/0. Assume NaN are 0.
    boolean_columns = [
        "pedestrian",
        "cyclist",
        "automobile",
        "motorcycle",
        "truck",
        "trsn_city_veh",
        "emerg_veh",
        "passenger",
        "speeding",
        "aggressive_driving",
        "redlight",
        "alcohol",
        "disability",
    ]
    for col in boolean_columns:
        if col in df_cleaned.columns:
            # df_cleaned.replace({col: {"Yes": 1, "No": 0}}, inplace=True)
            # .apply is better because it takes 'null' into consideration
            df_cleaned[col] = df_cleaned[col].apply(lambda x: 1 if x == "Yes" else 0)

    injury_mapping = {
        "Fatal": 4,
        "Major": 3,
        "Minor": 2,
        "Minimal": 1,
        "None": 0,
    }
    # Apply mapping
    df_cleaned["injury_severity_score"] = df_cleaned["injury"].map(injury_mapping)

    # --- aggregation ---

    def get_most_frequent(series):
        return series.mode()[0] if not series.mode().empty else np.nan

    def get_all_unique(series):
        return list(series.dropna().unique())

    #  TODO: Aggregation strategies
    # - Group involvement ages into different bins. Maybe we just use the actually involved? like the drivers?
    aggregation_dict = {
        "accident_number": "first",
        # Unique accident identifiers
        "date": "first",
        "time": "first",
        "year": "first",
        "street1": "first",
        "street2": "first",
        "offset": "first",
        "road_class": "first",
        "district": "first",
        "latitude": "first",
        "longitude": "first",
        "x": "first",
        "y": "first",
        "accident_location": "first",
        "traffctl": "first",
        "visibility": "first",
        "light": "first",
        "road_surface_condition": "first",
        "hood_158": "first",
        "neighbourhood_new": "first",
        "hood_140": "first",
        "neighbourhood_old": "first",
        "accident_class": "first",
        # Person-level counts/booleans
        # booleans don't get toggled by person. If an accident involved a pedestrian,
        # all samples are marked as "yes".
        "pedestrian": "first",
        "cyclist": "first",
        "automobile": "first",
        "motorcycle": "first",
        "truck": "first",
        "trsn_city_veh": "first",
        "emerg_veh": "first",
        "passenger": "first",
        "speeding": "first",
        "aggressive_driving": "first",
        "redlight": "first",
        "alcohol": "first",
        "disability": "first",
        # Person Characteristic
        "impact_type": get_most_frequent,
        "involvement_type": get_all_unique,
        "initial_direction": get_most_frequent,
        "vehicle_type": get_all_unique,
        "manoeuver": get_all_unique,
        "driver_action": get_all_unique,
        "driver_condition": get_all_unique,
        "pedestrian_type": get_all_unique,
        "pedestrian_action": get_all_unique,
        "pedestrian_condition": get_all_unique,
        "cyclist_type": get_all_unique,
        "cyclist_action": get_all_unique,
        "cyclist_condition": get_all_unique,
        "division": "first",
        "injury": lambda x: "Fatal" in x.astype(str).values,
        # numerical averages
        "involvement_age": get_all_unique,
        "injury_severity_score": "max",
    }
    aggregated_df = (
        df_cleaned.groupby("accident_number")
        .agg(aggregation_dict)
        .reset_index(drop=True)
    )

    # --- post-aggregation ---
    #  INFO: Investigation
    # Get accidents where pedestrian_action has multiple values
    # accident_number = 886 has ['Crossing, no Traffic Control', 'Crossing without right of way']
    # so this is a multi-label feature.
    # multi_label_pedestrian_actions = aggregated_df[
    #     aggregated_df["pedestrian_action"].apply(lambda x: len(x) > 1)
    # ]
    # print(df_cleaned["pedestrian_type"].unique())

    # --- missing values handling ---

    #  INFO: Impute multilabel features with 'Not Applicable' if the list is empty.
    for multi_label_feature in [
        "pedestrian_action",
        "pedestrian_condition",
        "pedestrian_type",
        "cyclist_action",
        "cyclist_condition",
        "cyclist_type",
    ]:
        if multi_label_feature in aggregated_df.columns:
            aggregated_df[multi_label_feature] = aggregated_df[
                multi_label_feature
            ].apply(
                lambda x: (
                    ["Not Applicable"] if isinstance(x, list) and len(x) == 0 else x
                )
            )

    # Impute accident_location with 'Unknown'
    aggregated_df.fillna({"accident_location": "Unknown"}, inplace=True)

    # Impute road_class with the most frequent value for street1 and street2
    street1_road_class_map = (
        aggregated_df.groupby("street1")["road_class"]
        .apply(get_most_frequent)
        .to_dict()
    )
    mask_missing_road_class = aggregated_df["road_class"].isnull()
    for i, row in aggregated_df[mask_missing_road_class].iterrows():
        street = row["street1"]
        if street in street1_road_class_map and pd.notna(
            street1_road_class_map[street]
        ):
            aggregated_df.loc[i, "road_class"] = street1_road_class_map[street]

    mask_remaining_missing_road_class = aggregated_df["road_class"].isnull()
    if mask_remaining_missing_road_class.any():
        street2_road_class_map = (
            aggregated_df.groupby("street2")["road_class"]
            .apply(get_most_frequent)
            .to_dict()
        )
        for i, row in aggregated_df[mask_remaining_missing_road_class].iterrows():
            street = row["street2"]
            if street in street2_road_class_map and pd.notna(
                street2_road_class_map[street]
            ):
                aggregated_df.loc[i, "road_class"] = street2_road_class_map[street]

    # Impute district the district value where street1 or street2 matches
    street1_district_map = (
        aggregated_df.groupby("street1")["district"].apply(get_most_frequent).to_dict()
    )
    mask_missing_district = aggregated_df["district"].isnull()
    for i, row in aggregated_df[mask_missing_district].iterrows():
        street = row["street1"]
        if street in street1_district_map and pd.notna(street1_district_map[street]):
            aggregated_df.loc[i, "district"] = street1_district_map[street]

    mask_remaining_missing_district = aggregated_df["district"].isnull()
    if mask_remaining_missing_district.any():
        street2_district_map = (
            aggregated_df.groupby("street2")["district"]
            .apply(get_most_frequent)
            .to_dict()
        )
        for i, row in aggregated_df[mask_remaining_missing_district].iterrows():
            street = row["street2"]
            if street in street2_district_map and pd.notna(
                street2_district_map[street]
            ):
                aggregated_df.loc[i, "district"] = street2_district_map[street]

    # Fill any remaining missing district with 'Unknown'
    aggregated_df.fillna({"district": "Unknown"}, inplace=True)

    # Fill any remaining missing road_class with 'Unknown'
    aggregated_df.fillna({"road_class": "Unknown"}, inplace=True)

    # Impute street2 with n/a
    aggregated_df.fillna({"street2": "Not Applicable"}, inplace=True)

    # Impute traffctl with 'Missing control'
    aggregated_df.fillna({"traffctl": "Missing Control"}, inplace=True)

    #  NOTE: missing values are so low for visibility, light and road_surface_condition that's not worth it to cross impute them.

    # Impute visibility with 'Unknown'
    aggregated_df.fillna({"visibility": "Unknown"}, inplace=True)

    # Impute light with 'Unknown'
    aggregated_df.fillna({"light": "Unknown"}, inplace=True)

    # Impute road_surface_condition with 'Unknown'
    aggregated_df.fillna({"road_surface_condition": "Unknown"}, inplace=True)

    # Impute initial_direction with 'Unknown'
    aggregated_df.fillna({"initial_direction": "Unknown"}, inplace=True)

    # Impute involvement_type with 'Unknown' because only 9 samples are missing
    aggregated_df.fillna({"impact_type": "Unknown"}, inplace=True)

    # Impute accident_class with 'Fatal' is injury_severity_score is 4
    aggregated_df.loc[aggregated_df["injury_severity_score"] == 4, "accident_class"] = (
        "Fatal"
    )

    # --- Drop features ---

    # Drop offset because it is not useful for analysis and it's missing 79% of the time.
    aggregated_df.drop(columns=["offset"], inplace=True)

    # Drop pedestrian_type because it's a detail of how the pedestrian was involved (we cannot use a sentence.
    # aggregated_df.drop(columns=["pedestrian_type"], inplace=True)

    # drop division because it means the toronto police division, which is not useful for analysis.
    aggregated_df.drop(columns=["division"], inplace=True)

    return aggregated_df


def feature_engineering(df):

    #  INFO: feature engineering decision
    # "strategy": "single_label" means that the feature has one label per sample
    # "strategy": "multi_label" means that the feature can have multiple labels per sample
    feature_engineering_decisions = {
        "accident_location": {
            "action": "one_hot_encode",
            "strategy": "single_label",
        },
        "traffctl": {
            "action": "one_hot_encode",
            "strategy": "single_label",
        },
        "visibility": {
            "action": "one_hot_encode",
            "strategy": "single_label",
        },
        #  TODO: light can have "dark, artificial". do we wanna remove that?
        "light": {
            "action": "one_hot_encode",
            "strategy": "single_label",
        },
        "road_surface_condition": {
            "action": "one_hot_encode",
            "strategy": "single_label",
        },
        #  TODO: injury is true/false if the accident was fatal. But isn't this the same as accident_class?
        "injury": {
            "action": "binarizer",
        },
        "pedestrian_actionl": {
            "action": "multi_label_binarizer",
        },
        "involvement_type": "",
        "involvement_age": "binning",  # TODO: binning
        "road_class": "one-hot-encode",
        #  i don't know
        "district": "",
    }

    return df


def perform_data_quality_check(df_cleaned):
    """
    Performs a detailed investigation of the df after cleaning.
    Check for data consistency, redundancy, missing values, and relationships
    between features.

    Args:
        df_cleaned (pd.DataFrame): The cleaned df.
    """

    # accident_number as string
    df_cleaned["accident_number"] = df_cleaned["accident_number"].astype("str")

    accnum_missing_count = df_cleaned["accident_number"].isnull().sum()
    print(f"Accident Number Missing Count: {accnum_missing_count}\n")

    # Group by accident number
    accident_counts = df_cleaned.groupby("accident_number").size()
    print(f"{accident_counts}\n")
    print(f"Number of unique non-null accidents: {accident_counts.shape[0]}\n")
    print(f"Max individuals in an accident: {accident_counts.max()}\n")
    print(f"Min individuals in an accident: {accident_counts.min()}\n")

    # Check for inconsistent accident_class values
    acclass_consistency = df_cleaned.groupby("accident_number")[
        "accident_class"
    ].nunique()
    # inconsistent_accidents: accidents with more than one unique accident_class (e.g., Fatal, Non-Fatal)
    inconsistent_accidents = acclass_consistency[acclass_consistency > 1]
    print(
        f"Number of accidents with inconsistent accident_class values: {inconsistent_accidents.shape[0]}"
    )

    # Check redundancy between (x,y) and (latitude, longitude)
    corr_x_long = df_cleaned["x"].corr(df_cleaned["longitude"])
    corr_y_lat = df_cleaned["y"].corr(df_cleaned["latitude"])
    print(f"Correlation between x and Longitude: {corr_x_long}")
    print(f"Correlation between y and Latitude: {corr_y_lat}")

    # Identify features with high missing values and low utility
    missing_percentages = df_cleaned.isnull().sum() / len(df_cleaned) * 100
    highly_missing_features = missing_percentages[missing_percentages > 50].sort_values(
        ascending=False
    )
    print("\nFeatures with more than 50% missing values:")
    print(highly_missing_features)

    # Check relationship between 'accident_class' and 'injury' for 'Fatal' cases
    fatal_acclass_df = df_cleaned[df_cleaned["accident_class"] == "Fatal"]
    print(
        "\nFatal accident class count:",
        fatal_acclass_df["accident_number"].value_counts(),
    )
    fatal_injury_per_fatal_acclass = fatal_acclass_df.groupby("accident_number")[
        "injury"
    ].apply(lambda x: "Fatal" in x.values)
    print("\nfatal_injury_per_fatal_acclass:\n", fatal_injury_per_fatal_acclass)
    print(
        f"\nNumber of 'Fatal' accident_numbers where at least one injury is 'Fatal': {fatal_injury_per_fatal_acclass.sum()}"
    )

    # Check if all Fatal accident_numbers have at least one 'Fatal' injury
    all_fatal_acclass_have_fatal_injury = fatal_injury_per_fatal_acclass.all()
    print(
        f"Do all 'Fatal' accident_numbers have at least one 'Fatal' INJURY? {all_fatal_acclass_have_fatal_injury}"
    )


<<<<<<< HEAD
=======
# Display the first few rows of the df
def display_column_details(df):
    for col in df.columns:
        print(f"\nColumn: {col}")
        print("Data type:", df[col].dtype)
        print("First 5 values:\n", df[col].head())
        print("Missing values:", df[col].isnull().sum())
        if pd.api.types.is_numeric_dtype(df[col]):
            print("Statistical summary:\n", df[col].describe())
            print("\n\n\n")
        else:
            print("Value counts:\n", df[col].value_counts().head())
            print("\n\n\n")







>>>>>>> 918adbb1
# Data visualization
def data_visualisation(df):
    import matplotlib.pyplot as plt
    import pandas as pd
    import seaborn as sns

    # --- Data Preparation for Temporal Plots ---
    # Convert 'DATE' to datetime objects
    df["DATE"] = pd.to_datetime(df["DATE"])

    # Extract Year, Month, Day of Week, and Hour for easier plotting
    df["YEAR"] = df["DATE"].dt.year
    df["MONTH"] = df["DATE"].dt.month_name()
    df["DAY_OF_WEEK"] = df["DATE"].dt.day_name()
    # Convert integer time (e.g., 1450) to just the hour (e.g., 14)
    df["HOUR"] = df["TIME"] // 100

<<<<<<< HEAD
=======

>>>>>>> 918adbb1
    # --- Graph 1: Accident Severity Breakdown ---
    plt.figure(figsize=(8, 6))
    sns.countplot(data=df, x="ACCLASS", palette="viridis")
    plt.title("Distribution of Accident Severity")
    plt.xlabel("Accident Class")
    plt.ylabel("Number of Persons Involved")
    plt.savefig(r"graphs/1_countplot_acclass.png")
    plt.close()

    # --- Graph 2: Collisions by Light Condition ---
    plt.figure(figsize=(10, 6))
    sns.countplot(
        data=df,
        y="LIGHT",
        order=df["LIGHT"].value_counts().index,
        palette="magma",
    )
    plt.title("Number of Collisions by Light Condition")
    plt.xlabel("Number of Persons Involved")
    plt.ylabel("Light Condition")
    plt.tight_layout()
    plt.savefig(r"graphs/2_countplot_light.png")
    plt.close()

    # --- Graph 3: Collisions by Impact Type ---
    plt.figure(figsize=(12, 8))
    sns.countplot(
        data=df,
        y="IMPACTYPE",
        order=df["IMPACTYPE"].value_counts().index,
        palette="plasma",
    )
    plt.title("Number of Collisions by Impact Type")
    plt.xlabel("Number of Persons Involved")
    plt.ylabel("Impact Type")
    plt.tight_layout()
    plt.savefig(r"graphs/3_countplot_impactype.png")
    plt.close()

    # --- Graph 4: Severity by Road Class (Percentage) ---
    crosstab_roadclass = (
        pd.crosstab(df["ROAD_CLASS"], df["ACCLASS"], normalize="index") * 100
    )
<<<<<<< HEAD
    crosstab_roadclass.plot(
        kind="bar", stacked=True, figsize=(12, 8), colormap="coolwarm"
    )
=======
    crosstab_roadclass.plot(kind="bar", stacked=True, figsize=(12, 8), colormap="coolwarm")
>>>>>>> 918adbb1
    plt.title("Proportion of Accident Severity by Road Class")
    plt.xlabel("Road Class")
    plt.ylabel("Percentage (%)")
    plt.xticks(rotation=45)
    plt.legend(title="Accident Class")
    plt.tight_layout()
    plt.savefig(r"graphs/4_stacked_severity_by_roadclass.png")
    plt.close()

    # --- Graph 5: Severity by Contributing Factors (Alcohol) ---
    plt.figure(figsize=(10, 7))
    sns.countplot(
        data=df[df["ALCOHOL"] == "Yes"],
        x="ALCOHOL",
        hue="ACCLASS",
        palette="Reds_r",
    )
    plt.title("Accident Severity in Alcohol-Related Collisions")
    plt.xlabel("Alcohol Involved")
    plt.ylabel("Number of Persons Involved")
    plt.legend(title="Accident Class")
    plt.tight_layout()
    plt.savefig(r"graphs/5_grouped_severity_alcohol.png")
    plt.close()

    # --- Graph 6: Severity vs. Aggressive/Distracted Driving ---
    plt.figure(figsize=(10, 7))
    sns.countplot(
        data=df[df["AG_DRIV"] == "Yes"],
        x="AG_DRIV",
        hue="ACCLASS",
        palette="Oranges_r",
    )
    plt.title("Accident Severity in Aggressive/Distracted Driving Collisions")
    plt.xlabel("Aggressive/Distracted Driving Involved")
    plt.ylabel("Number of Persons Involved")
    plt.legend(title="Accident Class")
    plt.tight_layout()
    plt.savefig(r"graphs/6_grouped_severity_ag_driv.png")
    plt.close()

<<<<<<< HEAD
=======

>>>>>>> 918adbb1
    # --- Graph 7: Collisions Over the Years ---
    plt.figure(figsize=(14, 7))
    sns.countplot(data=df, x="YEAR", hue="ACCLASS", palette="viridis")
    plt.title("KSI Collisions by Year")
    plt.xlabel("Year")
    plt.ylabel("Number of Persons Involved")
    plt.xticks(rotation=45)
    plt.legend(title="Accident Class")
    plt.tight_layout()
    plt.savefig(r"graphs/7_line_collisions_by_year.png")
    plt.close()

    # --- Graph 8: Collisions by Hour of Day ---
    plt.figure(figsize=(14, 7))
    sns.countplot(data=df, x="HOUR", palette="twilight_shifted")
    plt.title("Number of Collisions by Hour of Day")
    plt.xlabel("Hour of Day (24-hour format)")
    plt.ylabel("Number of Persons Involved")
    plt.tight_layout()
    plt.savefig(r"graphs/8_bar_collisions_by_hour.png")
    plt.close()

    # --- Graph 9: Collisions by Day of Week ---
    days_order = [
        "Monday",
        "Tuesday",
        "Wednesday",
        "Thursday",
        "Friday",
        "Saturday",
        "Sunday",
    ]
    plt.figure(figsize=(12, 6))
    sns.countplot(data=df, x="DAY_OF_WEEK", order=days_order, palette="cubehelix")
    plt.title("Number of Collisions by Day of Week")
    plt.xlabel("Day of Week")
    plt.ylabel("Number of Persons Involved")
    plt.tight_layout()
    plt.savefig(r"graphs/9_bar_collisions_by_day.png")
    plt.close()

    # --- Graph 10: Collision Hotspot Map ---
    plt.figure(figsize=(10, 10))
    sns.kdeplot(
        data=df,
        x="LONGITUDE",
        y="LATITUDE",
        fill=True,
        cmap="Reds",
        alpha=0.6,
        levels=20,  # Increase levels for more detail
    )
    plt.title("Collision Hotspot Density in Toronto")
    plt.xlabel("Longitude")
    plt.ylabel("Latitude")
    plt.tight_layout()
    plt.savefig(r"graphs/10_kdeplot_hotspots.png")
    plt.close()


if __name__ == "__main__":
    # 1. Load data
    ksi_df = load_data(os.path.join(df_DIR, DATA_FILE))
    display_column_details(ksi_df)

    print(ksi_df.isnull().sum())

    # commented out for now
    # data_visualisation(ksi_df)

    if ksi_df is not None:
        # 2. Initial data investigation
        # investigate_dataset(ksi_df)

        # 3. Clean data
        cleaned_df = clean_data(ksi_df)
<<<<<<< HEAD
=======
        cleaned_df.to_csv(os.path.join(df_DIR, "cleaned_ksi.csv"), index=False)
        # initial_data_investigation(cleaned_df)
>>>>>>> 918adbb1

        cleaned_df.to_csv(os.path.join(DATASET_DIR, "cleaned_ksi.csv"), index=False)
        # investigate_dataset(cleaned_df)
        # 4. Perform data quality check
        # perform_data_quality_check(cleaned_df)

        # 5. Feature engineering (or perform encoding, imputing, drop features)
        #  TODO: https://scikit-learn.org/stable/modules/feature_selection.html#tree-based-feature-selection
        # Use feature importances (of the selected classifier) for feature selection.<|MERGE_RESOLUTION|>--- conflicted
+++ resolved
@@ -48,12 +48,7 @@
     return df
 
 
-<<<<<<< HEAD
 def investigate_dataset(df):
-=======
-
-def initial_data_investigation(df):
->>>>>>> 918adbb1
     """
     Performs an initial investigation of the df.
 
@@ -563,29 +558,6 @@
     )
 
 
-<<<<<<< HEAD
-=======
-# Display the first few rows of the df
-def display_column_details(df):
-    for col in df.columns:
-        print(f"\nColumn: {col}")
-        print("Data type:", df[col].dtype)
-        print("First 5 values:\n", df[col].head())
-        print("Missing values:", df[col].isnull().sum())
-        if pd.api.types.is_numeric_dtype(df[col]):
-            print("Statistical summary:\n", df[col].describe())
-            print("\n\n\n")
-        else:
-            print("Value counts:\n", df[col].value_counts().head())
-            print("\n\n\n")
-
-
-
-
-
-
-
->>>>>>> 918adbb1
 # Data visualization
 def data_visualisation(df):
     import matplotlib.pyplot as plt
@@ -603,10 +575,6 @@
     # Convert integer time (e.g., 1450) to just the hour (e.g., 14)
     df["HOUR"] = df["TIME"] // 100
 
-<<<<<<< HEAD
-=======
-
->>>>>>> 918adbb1
     # --- Graph 1: Accident Severity Breakdown ---
     plt.figure(figsize=(8, 6))
     sns.countplot(data=df, x="ACCLASS", palette="viridis")
@@ -650,13 +618,9 @@
     crosstab_roadclass = (
         pd.crosstab(df["ROAD_CLASS"], df["ACCLASS"], normalize="index") * 100
     )
-<<<<<<< HEAD
     crosstab_roadclass.plot(
         kind="bar", stacked=True, figsize=(12, 8), colormap="coolwarm"
     )
-=======
-    crosstab_roadclass.plot(kind="bar", stacked=True, figsize=(12, 8), colormap="coolwarm")
->>>>>>> 918adbb1
     plt.title("Proportion of Accident Severity by Road Class")
     plt.xlabel("Road Class")
     plt.ylabel("Percentage (%)")
@@ -698,10 +662,28 @@
     plt.savefig(r"graphs/6_grouped_severity_ag_driv.png")
     plt.close()
 
-<<<<<<< HEAD
-=======
-
->>>>>>> 918adbb1
+    # --- Graph 7: Collisions Over the Years ---
+    plt.figure(figsize=(14, 7))
+    sns.countplot(data=df, x="YEAR", hue="ACCLASS", palette="viridis")
+    plt.title("KSI Collisions by Year")
+    plt.xlabel("Year")
+    plt.ylabel("Number of Persons Involved")
+    plt.xticks(rotation=45)
+    plt.legend(title="Accident Class")
+    plt.tight_layout()
+    plt.savefig(r"graphs/7_line_collisions_by_year.png")
+    plt.close()
+
+    # --- Graph 8: Collisions by Hour of Day ---
+    plt.figure(figsize=(14, 7))
+    sns.countplot(data=df, x="HOUR", palette="twilight_shifted")
+    plt.title("Number of Collisions by Hour of Day")
+    plt.xlabel("Hour of Day (24-hour format)")
+    plt.ylabel("Number of Persons Involved")
+    plt.tight_layout()
+    plt.savefig(r"graphs/8_bar_collisions_by_hour.png")
+    plt.close()
+
     # --- Graph 7: Collisions Over the Years ---
     plt.figure(figsize=(14, 7))
     sns.countplot(data=df, x="YEAR", hue="ACCLASS", palette="viridis")
@@ -778,11 +760,6 @@
 
         # 3. Clean data
         cleaned_df = clean_data(ksi_df)
-<<<<<<< HEAD
-=======
-        cleaned_df.to_csv(os.path.join(df_DIR, "cleaned_ksi.csv"), index=False)
-        # initial_data_investigation(cleaned_df)
->>>>>>> 918adbb1
 
         cleaned_df.to_csv(os.path.join(DATASET_DIR, "cleaned_ksi.csv"), index=False)
         # investigate_dataset(cleaned_df)
